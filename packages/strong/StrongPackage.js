--- conflicted
+++ resolved
@@ -1,35 +1,22 @@
 'use strict';
 
 var Strong = require('./Strong');
-<<<<<<< HEAD
+var StrongHTMLConverter = require('./StrongHTMLConverter');
+var StrongXMLConverter = require('./StrongXMLConverter');
 var AnnotationCommand = require('../../ui/AnnotationCommand');
 var AnnotationComponent = require('../../ui/AnnotationComponent');
 var AnnotationTool = require('../../ui/AnnotationTool');
-=======
-var StrongTool = require('./StrongTool');
-var StrongCommand = require('./StrongCommand');
->>>>>>> 6423bbe3
-var StrongHTMLConverter = require('./StrongHTMLConverter');
-var StrongXMLConverter = require('./StrongXMLConverter');
 
 module.exports = {
   name: 'strong',
   configure: function(config) {
     config.addNode(Strong);
-<<<<<<< HEAD
+    config.addConverter('html', StrongHTMLConverter);
+    config.addConverter('xml', StrongXMLConverter);
     config.addComponent('strong', AnnotationComponent);
     config.addCommand('strong', AnnotationCommand, { nodeType: 'strong' });
     config.addTool('strong', AnnotationTool);
     config.addIcon('strong', { 'fontawesome': 'fa-bold' });
-    config.addConverter('html', StrongHTMLConverter);
-    config.addConverter('xml', StrongXMLConverter);
-=======
-    config.addConverter('html', StrongHTMLConverter);
-    config.addConverter('xml', StrongXMLConverter);
-    config.addCommand(StrongCommand);
-    config.addTool(StrongTool);
-    config.addIcon(StrongCommand.static.name, { 'fontawesome': 'fa-bold' });
->>>>>>> 6423bbe3
     config.addStyle(__dirname, '_strong.scss');
     config.addLabel('strong', {
       en: 'Strong emphasis',
